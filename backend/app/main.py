--- conflicted
+++ resolved
@@ -106,29 +106,6 @@
         # Start the WebSocket connection in the background
         ws_client = connector.get_ws_client()
         if ws_client:
-<<<<<<< HEAD
-            tokens_to_subscribe = _get_websocket_tokens(app.state.instrument_manager)
-=======
-            from .core.config import settings
-            instrument_symbols = settings.strategy.instrument_types
-
-            # This mapping is an assumption based on the library's documentation format.
-            # It might need adjustment based on the actual `exch_seg` values from the instrument list.
-            exchange_map = {"NSE": "nse_cm", "BSE": "bse_cm", "NFO": "nse_fo"}
-
-            tokens_to_subscribe = []
-            for symbol in instrument_symbols:
-                # Assuming 'NSE' for all instruments as per strategy config.
-                exchange = "NSE"
-                token = instrument_manager.get_token(symbol, exchange)
-                ws_exchange_format = exchange_map.get(exchange.upper())
-
-                if token and ws_exchange_format:
-                    tokens_to_subscribe.append(f"{ws_exchange_format}|{token}")
-                else:
-                    logger.warning(f"Could not find token or exchange format for {symbol}. It will not be subscribed via WebSocket.")
->>>>>>> 61b5b22a
-
             if tokens_to_subscribe:
                 ws_client.set_instrument_tokens(tokens_to_subscribe)
                 app.state.ws_client = ws_client # Store client for shutdown
@@ -211,25 +188,6 @@
                 # 2. Start new tasks with the new ws_client instance
                 ws_client = connector.get_ws_client()
                 if ws_client:
-<<<<<<< HEAD
-                    tokens_to_subscribe = _get_websocket_tokens(app_state.instrument_manager)
-=======
-                    from .core.config import settings
-                    instrument_symbols = settings.strategy.instrument_types
-                    exchange_map = {"NSE": "nse_cm", "BSE": "bse_cm", "NFO": "nse_fo"}
-
-                    tokens_to_subscribe = []
-                    for symbol in instrument_symbols:
-                        exchange = "NSE"
-                        token = instrument_manager.get_token(symbol, exchange)
-                        ws_exchange_format = exchange_map.get(exchange.upper())
-
-                        if token and ws_exchange_format:
-                            tokens_to_subscribe.append(f"{ws_exchange_format}|{token}")
-                        else:
-                            logger.warning(f"Could not find token or format for {symbol} during reconnect.")
->>>>>>> 61b5b22a
-
                     ws_client.set_instrument_tokens(tokens_to_subscribe)
                     app_state.ws_client = ws_client
                     app_state.websocket_task = asyncio.create_task(ws_client.connect())
